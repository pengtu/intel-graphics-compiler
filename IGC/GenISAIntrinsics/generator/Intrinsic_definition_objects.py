--- conflicted
+++ resolved
@@ -71,7 +71,7 @@
         else:
             raise ValueError("{value} is not present in {cls.__name__}")
 
-<<<<<<< HEAD
+
 class MemoryEffectID(Enum):
     Undef = 0,
     ReadNone = 1,
@@ -99,8 +99,6 @@
         else:
             raise ValueError("{value} is not present in {cls.__name__}")
 
-=======
->>>>>>> 1fbd4ed8
 class TypeDefinition:
     def __init__(self, typeID : TypeID, bit_width : int  = 0, num_elements : int = 0,
                 address_space : AddressSpace = AddressSpace.Undefined, internal_type = None,
@@ -209,33 +207,21 @@
 
 class IntrinsicDefinition:
     def __init__(self, name : str, comment : str, return_type : ArgumentTypeDefinition,
-<<<<<<< HEAD
                  argument_types : List[ArgumentTypeDefinition], attributes : Set[AttributeID], memory_effects : Set[MemoryEffectID]):
-=======
-                 argument_types : List[ArgumentTypeDefinition], attributes : Set[AttributeID]):
->>>>>>> 1fbd4ed8
         self.name = name
         self.comment = comment
         self.return_type = return_type
         self.argument_types = argument_types
         self.attributes = sorted(list(attributes), key=lambda x: x.__str__())
-<<<<<<< HEAD
         self.memory_effects = sorted(list(memory_effects), key=lambda x: x.__str__())
-=======
->>>>>>> 1fbd4ed8
-
     def to_dict(self):
         res = {
             "name": self.name,
             "comment": self.comment,
             "return_type": self.return_type.to_dict(),
             "argument_types":[ el.to_dict() for el in self.argument_types],
-<<<<<<< HEAD
             "attributes": [str(el) for el in self.attributes],
             "memory_effects": [str(el) for el in self.memory_effects]
-=======
-            "attributes": [str(el) for el in self.attributes]
->>>>>>> 1fbd4ed8
         }
         return res
 
@@ -246,11 +232,6 @@
         for arg in json_dct['argument_types']:
             argument_types.append(ArgumentTypeDefinition.from_dict(arg))
         attributes = set(AttributeID.from_str(el) for el in json_dct['attributes'])
-<<<<<<< HEAD
         memory_effects = set(MemoryEffectID.from_str(el) for el in json_dct['memory_effects'])
         return IntrinsicDefinition(json_dct['name'], json_dct['comment'], return_type,
-                                   argument_types, attributes, memory_effects)
-=======
-        return IntrinsicDefinition(json_dct['name'], json_dct['comment'], return_type,
-                                   argument_types, attributes)
->>>>>>> 1fbd4ed8
+                                   argument_types, attributes, memory_effects)